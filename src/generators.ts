--- conflicted
+++ resolved
@@ -31,11 +31,8 @@
 export function createNotebookGenerator(
   tracker: INotebookTracker,
   sanitizer: ISanitizer,
-<<<<<<< HEAD
   needNumbering = true
-=======
   widget: TableOfContents = null,
->>>>>>> dd44ec71
 ): TableOfContentsRegistry.IGenerator<NotebookPanel> {
   return {
     tracker,
@@ -367,17 +364,11 @@
       html = html.replace('¶', ''); // Remove the anchor symbol.
       const onClick = onClickFactory(heading);
       let numbering = Private.generateNumbering(numberingDict, level);
-<<<<<<< HEAD
-      heading.innerHTML =
-        '<span class="numbering-entry">' + numbering + '</span>' + html;
-      headings.push({ level, text, numbering, html, onClick });
-=======
       let numberingElement = '<span class="numbering-entry" ' 
                            + (shallHide ? ' hidden="true"' : '') 
                            + '>' + numbering + '</span>';
       heading.innerHTML = numberingElement + html;
       headings.push({level, text, numbering, html, onClick});
->>>>>>> dd44ec71
     }
     return headings;
   }
